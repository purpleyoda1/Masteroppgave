--- conflicted
+++ resolved
@@ -5,12 +5,8 @@
 from system.modules.RealSenseCamera import RealSenseCamera
 from system.modules.YOLODetector import YOLODetector
 from system.modules.MiDaSDepthEstimator import MiDaSDepthEstimator
-<<<<<<< HEAD
-#from system.modules.DepthProEstimator import DepthProEstimator
-=======
 from system.modules.DepthProEstimator import DepthProEstimator
 from system.modules.VGGTEstimator import VGGTEstimator
->>>>>>> 684f1597
 from system.modules.VisualizationModule import VisualizationModule
 from system.modules.DepthNormalizer import DepthNormalizer
 from system.modules.TrackingModule import TrackingModule
@@ -98,12 +94,8 @@
         
         # Estimators
         self.add_module(MiDaSDepthEstimator(self.config, SystemData.MIDAS_NAME))
-<<<<<<< HEAD
-        #self.add_module(DepthProEstimator(self.config, SystemData.PRO_NAME))
-=======
         self.add_module(DepthProEstimator(self.config, SystemData.PRO_NAME))
         self.add_module(VGGTEstimator(self.config, SystemData.VGGT_NAME))
->>>>>>> 684f1597
 
         # Normalizer
         self.add_module(DepthNormalizer(self.config,
