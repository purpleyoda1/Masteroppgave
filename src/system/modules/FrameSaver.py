--- conflicted
+++ resolved
@@ -74,20 +74,12 @@
         return set()
     
     def get_dependency_inputs(self) -> Set[str]:
-<<<<<<< HEAD
-=======
         config_save_streams = self._config.streams_to_save
->>>>>>> d442c10d
         dependencies = {
             SystemData.VIS_MONTAGE,
             SystemData.VIS_ACTIVE_STREAMS
         }
-<<<<<<< HEAD
-        config_streams_to_save = getattr(self._config, "streams_to_save")
-        dependencies.update(config_streams_to_save)
-=======
         dependencies.update(config_save_streams)
->>>>>>> d442c10d
         return dependencies
     
     def get_outputs(self) -> Set[str]:
